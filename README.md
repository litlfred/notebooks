# Weierstrass ℘ Playground

**Interactive visualization of the Weierstrass ℘ function running entirely in your browser**

**🚀 [Try it now: https://litlfred.github.io/notebooks/](https://litlfred.github.io/notebooks/)**

- **Zero Installation**: Works immediately in any modern web browser
- **Powered by Pyodide**: Full Python + NumPy + Matplotlib running via WebAssembly
- **Mobile Friendly**: Responsive design works on phones and tablets
- **Dynamic Visualizations**: Re-renders when browser is resized

## Features

- **Interactive parameter controls** with real-time visual feedback
- **Multiple visualization modes**: Two-panel and time-series layouts
- **Time-series visualization**: Shows Re(℘(z(t))) and Im(℘(z(t))) vs time
- **Particle trajectory integration** following z''(t) = -℘(z(t)) * z(t)
- **Lattice trajectory visualization** option for exploring periodic structure
- **Dynamic rendering** with visual indicators during re-computation
- **PNG export** functionality for high-quality visualizations
- **Comprehensive help system** with mathematical background

## Mathematical Background

The Weierstrass ℘ function is implemented using a truncated lattice sum:

℘(z) = 1/z² + Σ[1/(z-ω)² - 1/ω²]

where the sum runs over non-zero lattice points ω ∈ Λ = ℤp + ℤiq within truncation bound N.

**Particle trajectories** follow the second-order differential equation:
**z''(t) = -℘(z(t)) * z(t)**

Integration uses RK4 method with automatic blow-up detection near poles.

## Quick Start

1. Visit https://litlfred.github.io/notebooks/
2. Wait for Pyodide to load (~30 seconds first time)
3. Try default settings: p=11, q=5, N=3
4. Click "Render" to generate visualization
5. Experiment with different particles: z₀ = `5+2j`, v₀ = `0+1j`
6. Resize your browser window to see dynamic re-rendering

## Repository Structure

This repository contains a comprehensive widget framework for interactive mathematical computing:

```
├── src/weierstrass_playground/    # Main Python package
│   ├── __init__.py               # Package initialization
│   ├── core.py                   # Core mathematical functions
│   ├── visualization.py          # Visualization and plotting
│   ├── integration.py            # Trajectory integration and ODEs
│   └── browser.py                # Browser-specific adaptations
<<<<<<< HEAD
├── docs/weierstrass-playground/   # Browser playground (GitHub Pages)
│   ├── index.html                # Main web interface  
│   ├── style.css                 # Styling
│   ├── weierstrass-app.js        # JavaScript application
│   └── python/weierstrass_playground/  # Browser-compatible package copy
├── weierstrass_lib.py            # Standalone library functions
├── setup.py & pyproject.toml     # Package configuration
└── requirements.txt              # Dependencies
```

## Architecture

The playground uses a modular browser-based architecture:
- **Core mathematical functions**: Weierstrass ℘ function computation (`weierstrass_playground.core`)
- **Visualization components**: Interactive plotting and figure layouts (`weierstrass_playground.visualization`)  
- **Integration components**: Trajectory computation and time-series evaluation (`weierstrass_playground.integration`)
- **Browser interface**: Web-specific functionality and Pyodide integration (`weierstrass_playground.browser`)
=======
├── docs/                          # Widget framework & GitHub Pages
│   ├── index.html                # Main web interface  
│   ├── schema/                   # Widget Schema & JSON-LD Framework
│   │   ├── weierstrass/         # Weierstrass ℘ function widgets
│   │   ├── pq-torus/            # Prime lattice torus widgets
│   │   ├── sticky-note/         # Markdown note widgets
│   │   ├── common/              # Shared schemas
│   │   ├── ontology/            # JSON-LD contexts
│   │   └── README.md            # Schema documentation
│   ├── weierstrass-playground/   # Interactive blackboard system
│   │   ├── board.html           # Widget blackboard interface
│   │   ├── widgets/             # Widget implementations
│   │   └── widget-schemas.json  # Widget registry
│   ├── widget-framework.md      # Complete framework documentation
│   ├── json-schema-specification.md  # Schema specifications
│   ├── architecture-examples.md # Implementation examples
│   └── migration-guide.md       # Migration strategy
├── weierstrass_lib.py           # Legacy library (maintained for compatibility)
├── weierstrass_ui.py            # Legacy UI components
├── weierstrass_preamble.py      # Setup and documentation
├── weierstrass_playground.ipynb  # Jupyter notebook version
├── setup.py & pyproject.toml    # Package configuration
└── requirements.txt             # Dependencies
```

### Widget Framework

The repository includes a complete **production-ready widget framework** for building interactive mathematical computing environments:

- **🎯 Schema-Based Design**: JSON Schema validation with named, reusable schemas hosted on GitHub Pages
- **🔗 JSON-LD & PROV-O Integration**: Full provenance tracking for computational workflows and mathematical dependencies
- **🧩 Visual Programming Interface**: Drag-and-drop widget blackboard with dependency management between widgets
- **📊 Mathematical Focus**: Specialized widgets for computational mathematics (lattice theory, complex analysis, etc.)
- **🌐 Zero-Install Deployment**: All schemas accessible via HTTPS URLs, works entirely in browser via Pyodide
- **🔄 Extensible Architecture**: Six-file schema pattern (input/output/widget × JSON Schema/JSON-LD) for easy widget development

#### Available Widgets

The framework provides several specialized mathematical widgets:

- **📝 Sticky Note**: Markdown content widgets with LaTeX support for mathematical annotations
- **🔴 PQ-Torus**: Prime lattice torus definition widgets (T = ℂ / L where L = ℤp + ℤqi) for complex analysis
- **∞ Weierstrass Functions**: ℘(z) visualization and analysis widgets for elliptic function theory
- **🐍 Python Code**: Interactive code execution widgets with full NumPy/Matplotlib support
- **📊 Data Visualization**: Advanced plotting and data generation widgets with real-time updates

#### Widget Architecture & Dependencies

The framework supports sophisticated mathematical workflows through widget dependencies and provenance tracking:

```mermaid
graph LR
    A[PQ-Torus Widget] --> B[Weierstrass Widget]
    B --> C[Visualization Widget]
    D[Sticky Note] --> B
    B --> E[Python Code Widget]
```

**Example Mathematical Pipeline:**
1. **PQ-Torus Widget**: Define prime lattice parameters (p=11, q=5)
2. **Weierstrass Widget**: Use parameters for ℘-function computation with lattice Λ = ℤp + ℤqi
3. **Visualization Widget**: Generate complex plane visualizations with particle trajectories
4. **Python Code Widget**: Custom analysis or parameter exploration

Each widget interaction is tracked via PROV-O provenance graphs, enabling reproducible mathematical workflows.

**🚀 [Try the widget framework: https://litlfred.github.io/notebooks/weierstrass-playground/board.html](https://litlfred.github.io/notebooks/weierstrass-playground/board.html)**

## Architecture Overview

This repository implements a **dual-system architecture** combining traditional Jupyter notebooks with an advanced widget framework:

### 1. Interactive Notebooks 📓

**Four-File Pattern**: Each notebook follows a modular architecture for maintainability and reusability:

```
notebook_name.ipynb          # MINIMAL notebook (imports + UI display only)
notebook_name_lib.py         # Mathematical/computational logic  
notebook_name_ui.py          # UI widgets and layout code
notebook_name_preamble.py    # Documentation and setup (optional)
```

**Key Benefits:**
- **Separation of Concerns**: Math logic separated from UI code
- **Reusable Components**: Library functions can be imported by other notebooks
- **Clean Notebooks**: Jupyter files contain only essential display code
- **Testable Code**: Mathematical functions can be unit tested independently

### 2. Widget Framework 🧩

**Schema-Driven Architecture**: Production-ready system for building complex mathematical workflows:

```
docs/schema/{widget-name}/
├── input.schema.json        # JSON Schema for input validation
├── input.jsonld            # JSON-LD context for semantic web
├── output.schema.json      # JSON Schema for output validation  
├── output.jsonld           # JSON-LD context for provenance
├── widget.schema.json      # Widget instance configuration
└── widget.jsonld           # Widget semantic definition
```

**Key Features:**
- **GitHub Pages Integration**: All schemas served as HTTPS URLs
- **PROV-O Compliance**: Full provenance tracking for computational workflows
- **Dependency Management**: Widgets can consume outputs from other widgets
- **Type Safety**: JSON Schema validation for all inputs and outputs

### Integration

Both systems work together seamlessly:
- **Notebooks** provide exploratory mathematical environments
- **Widget Framework** enables building reusable, shareable mathematical tools
- **Shared Libraries**: Common mathematical functions used by both systems
- **Browser Deployment**: Both run entirely in browser via Pyodide + WebAssembly
>>>>>>> 6f68c35e

### Package Installation

Install the Python package locally:
```bash
# Development installation
pip install -e .

# Or install from PyPI (when published)
pip install weierstrass-playground
```

### Python Usage

```python
import weierstrass_playground as wp

# Basic function evaluation
z = 2.0 + 1.5j
p, q, N = 11.0, 5.0, 3
wp_val = wp.wp_rect(z, p, q, N)

# Create visualization
fig = wp.browser.create_complete_visualization(
    mode='two_panel', p=p, q=q, N=N, 
    nx=100, ny=100, particles=[(5+0j, 0+1j)], 
    # ... other parameters
)
```

## Development

### Getting Started

For local development and contributions:

```bash
# Clone repository
git clone https://github.com/litlfred/notebooks.git
cd notebooks

# Install dependencies
pip install -r requirements.txt

# Run local development server
cd docs
python -m http.server 8000
# Visit http://localhost:8000
```

### Documentation and Contribution Guidelines

- **[`CONTRIBUTING.md`](CONTRIBUTING.md)** - Complete contribution workflow, branch naming conventions, and development standards
- **[`.github/copilot-instructions.md`](.github/copilot-instructions.md)** - AI agent and Copilot-specific guidelines
- **[`docs/widget-overview.md`](docs/widget-overview.md)** - Comprehensive widget framework documentation
- **[`docs/schema/README.md`](docs/schema/README.md)** - JSON Schema and JSON-LD technical specifications

### Repository Structure

For detailed technical information, see the comprehensive documentation linked above. The repository maintains high code quality standards with extensive testing, modular architecture, and clear separation between mathematical logic, UI components, and configuration.<|MERGE_RESOLUTION|>--- conflicted
+++ resolved
@@ -47,54 +47,31 @@
 This repository contains a comprehensive widget framework for interactive mathematical computing:
 
 ```
-├── src/weierstrass_playground/    # Main Python package
-│   ├── __init__.py               # Package initialization
-│   ├── core.py                   # Core mathematical functions
-│   ├── visualization.py          # Visualization and plotting
-│   ├── integration.py            # Trajectory integration and ODEs
-│   └── browser.py                # Browser-specific adaptations
-<<<<<<< HEAD
-├── docs/weierstrass-playground/   # Browser playground (GitHub Pages)
-│   ├── index.html                # Main web interface  
-│   ├── style.css                 # Styling
-│   ├── weierstrass-app.js        # JavaScript application
-│   └── python/weierstrass_playground/  # Browser-compatible package copy
-├── weierstrass_lib.py            # Standalone library functions
-├── setup.py & pyproject.toml     # Package configuration
-└── requirements.txt              # Dependencies
-```
-
-## Architecture
-
-The playground uses a modular browser-based architecture:
-- **Core mathematical functions**: Weierstrass ℘ function computation (`weierstrass_playground.core`)
-- **Visualization components**: Interactive plotting and figure layouts (`weierstrass_playground.visualization`)  
-- **Integration components**: Trajectory computation and time-series evaluation (`weierstrass_playground.integration`)
-- **Browser interface**: Web-specific functionality and Pyodide integration (`weierstrass_playground.browser`)
-=======
-├── docs/                          # Widget framework & GitHub Pages
-│   ├── index.html                # Main web interface  
-│   ├── schema/                   # Widget Schema & JSON-LD Framework
-│   │   ├── weierstrass/         # Weierstrass ℘ function widgets
-│   │   ├── pq-torus/            # Prime lattice torus widgets
-│   │   ├── sticky-note/         # Markdown note widgets
-│   │   ├── common/              # Shared schemas
-│   │   ├── ontology/            # JSON-LD contexts
-│   │   └── README.md            # Schema documentation
-│   ├── weierstrass-playground/   # Interactive blackboard system
-│   │   ├── board.html           # Widget blackboard interface
-│   │   ├── widgets/             # Widget implementations
-│   │   └── widget-schemas.json  # Widget registry
-│   ├── widget-framework.md      # Complete framework documentation
-│   ├── json-schema-specification.md  # Schema specifications
-│   ├── architecture-examples.md # Implementation examples
-│   └── migration-guide.md       # Migration strategy
-├── weierstrass_lib.py           # Legacy library (maintained for compatibility)
-├── weierstrass_ui.py            # Legacy UI components
-├── weierstrass_preamble.py      # Setup and documentation
-├── weierstrass_playground.ipynb  # Jupyter notebook version
-├── setup.py & pyproject.toml    # Package configuration
-└── requirements.txt             # Dependencies
+├── src/weierstrass_playground/    # Main Python package (legacy - for reference)
+├── libraries/                    # New Widget Framework Libraries
+│   ├── core/                    # Core widgets & shared functionality
+│   │   ├── base_widget.py       # Enhanced WidgetExecutor base class
+│   │   ├── sticky-note/         # Sticky note widgets
+│   │   ├── python-code/         # Python execution widgets
+│   │   └── arrow/               # ETL arrow transformation widgets
+│   └── pq-torus/                # Mathematical widget library
+│       ├── pq_torus.py          # PQ-Torus parameter widget
+│       └── weierstrass/         # Weierstrass ℘-function widgets
+│           ├── two-panel/       # Two-panel visualization
+│           ├── three-panel/     # Three-panel visualization
+│           ├── five-panel/      # Five-panel visualization
+│           └── trajectories/    # Trajectory widgets
+├── docs/                        # Widget framework & GitHub Pages
+│   ├── index.html              # Main web interface  
+│   ├── weierstrass-playground/ # Interactive blackboard system
+│   │   ├── board.html          # Widget blackboard interface
+│   │   └── widget-schemas.json # Widget registry
+│   └── widget-overview.md      # Complete framework documentation
+├── legacy/                      # Legacy files (maintained for compatibility)
+│   ├── weierstrass_lib.py      # Original library functions
+│   └── setup.py                # Original package configuration
+├── notebooks/                   # Example notebook implementations
+└── requirements.txt            # Dependencies
 ```
 
 ### Widget Framework
@@ -188,7 +165,7 @@
 - **Widget Framework** enables building reusable, shareable mathematical tools
 - **Shared Libraries**: Common mathematical functions used by both systems
 - **Browser Deployment**: Both run entirely in browser via Pyodide + WebAssembly
->>>>>>> 6f68c35e
+
 
 ### Package Installation
 
